--- conflicted
+++ resolved
@@ -40,21 +40,13 @@
     p.memset8(bootargs_addr + len(bootargs) , 0, 1)
     p.kboot_set_bootargs(bootargs_addr)
 
-<<<<<<< HEAD
-print("Loading %d bytes to 0x%x..0x%x..." % (compressed_size, compressed_addr, compressed_addr + compressed_size))
-iface.nop()
-a = time.time()
-iface.writemem(compressed_addr, payload, True)
-b = time.time()
-print("Loaded linux kernel in %f seconds" % (b-a))
-=======
+
 if args.compression != 'none':
     compressed_size = len(payload)
     compressed_addr = u.malloc(compressed_size)
 
     print("Loading %d bytes to 0x%x..0x%x..." % (compressed_size, compressed_addr, compressed_addr + compressed_size))
     iface.writemem(compressed_addr, payload, True)
->>>>>>> d46d51d7
 
 dtb_addr = u.malloc(len(dtb))
 print("Loading DTB to 0x%x..." % dtb_addr)
